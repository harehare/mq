--- conflicted
+++ resolved
@@ -2251,7 +2251,6 @@
     }
 );
 
-<<<<<<< HEAD
 define_builtin!(INPUT, ParamNum::None, |_, _, _| {
     let mut input = String::new();
     io::stdin()
@@ -2260,7 +2259,8 @@
     input = input.trim_end_matches(&['\n', '\r'][..]).to_string();
 
     Ok(RuntimeValue::String(input))
-=======
+});
+
 define_builtin!(ALL_SYMBOLS, ParamNum::None, |_, _, _| {
     Ok(RuntimeValue::Array(
         all_symbols()
@@ -2268,7 +2268,6 @@
             .map(|symbol| RuntimeValue::Symbol(Ident::new(&symbol)))
             .collect(),
     ))
->>>>>>> 1df2ebd3
 });
 
 #[cfg(feature = "file-io")]
@@ -3620,7 +3619,6 @@
             },
         );
         map.insert(
-<<<<<<< HEAD
             SmolStr::new("input"),
             BuiltinFunctionDoc {
                 description: "Reads a line from standard input and returns it as a string.",
@@ -3628,14 +3626,13 @@
             },
         );
 
-=======
+        map.insert(
             SmolStr::new("all_symbols"),
             BuiltinFunctionDoc {
                 description: "Returns an array of all interned symbols.",
                 params: &[],
             },
         );
->>>>>>> 1df2ebd3
         map
     },
 );
